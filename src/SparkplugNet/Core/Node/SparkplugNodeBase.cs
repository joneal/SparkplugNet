--- conflicted
+++ resolved
@@ -272,11 +272,8 @@
 
         if (this.Options.UseTls)
         {
-<<<<<<< HEAD
             if (this.Options.GetTlsParameters != null)
-=======
-            if (this.Options.TlsParameters is not null)
->>>>>>> 05b1c811
+
             {
                 MqttClientOptionsBuilderTlsParameters? tlsParameter = this.Options.GetTlsParameters();
                 if (tlsParameter != null)
