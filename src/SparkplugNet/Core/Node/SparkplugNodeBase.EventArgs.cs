--- conflicted
+++ resolved
@@ -37,18 +37,8 @@
         /// <summary>
         /// Gets the metric.
         /// </summary>
-<<<<<<< HEAD
-        /// <seealso cref="SparkplugNet.Core.SparkplugBase&lt;T&gt;" />
-        public class DeviceCommandEventArgs : NodeCommandEventArgs
-        {
-            /// <summary>
-            /// Gets the device identifier.
-            /// </summary>
-            public string DeviceIdentifier { get; }
-=======
         public T Metric { get; }
     }
->>>>>>> 05b1c811
 
     /// <inheritdoc cref="NodeCommandEventArgs"/>
     /// <summary>
@@ -89,7 +79,7 @@
         /// </summary>
         /// <param name="sender">The sender.</param>
         /// <param name="status">The status.</param>
-        public StatusMessageEventArgs(SparkplugNodeBase<T> sender, string status): base(sender)
+        public StatusMessageEventArgs(SparkplugNodeBase<T> sender, string status) : base(sender)
         {
             this.Status = status;
         }
